--- conflicted
+++ resolved
@@ -192,11 +192,8 @@
         """
         return 0
 
-<<<<<<< HEAD
-=======
-
-
->>>>>>> 8931b18d
+
+
 class WFS(object):
     # Constants declared in WFS.h header file
     # Buffers
@@ -474,15 +471,6 @@
         self.spotfield_rows = Vi.int_32(0)
         self.spots_x = Vi.int_32_pointer(0)
         self.spots_y = Vi.int_32_pointer(0)
-<<<<<<< HEAD
-        self.array_wavefront = ((ctypes.c_float * self.MAX_SPOTS_X) * self.MAX_SPOTS_Y)()
-        self.array_zernike_orders_um = (ctypes.c_float * (self.MAX_ZERNIKE_ORDERS + 1))()
-        self.array_zernike_um = (ctypes.c_float * (self.MAX_ZERNIKE_MODES + 1))()
-        self.array_deviations_y = ((ctypes.c_float * self.MAX_SPOTS_X) * self.MAX_SPOTS_Y)()
-        self.array_deviations_x = ((ctypes.c_float * self.MAX_SPOTS_X) * self.MAX_SPOTS_Y)()
-        self.array_centroid_y = ((ctypes.c_float * self.MAX_SPOTS_X) * self.MAX_SPOTS_Y)()
-        self.array_centroid_x = ((ctypes.c_float * self.MAX_SPOTS_X) * self.MAX_SPOTS_Y)()
-=======
         self.subtract_offset = Vi.int_32(0)
         self.wavefront_diff = Vi.real_64_pointer(0)
         self.wavefront_max = Vi.real_64_pointer(0)
@@ -498,7 +486,6 @@
         self.window_size_y = Vi.int_32_pointer(0)
         self.window_start_position_x = Vi.array_int_32(0)
         self.window_start_position_y = Vi.array_int_32(0)
->>>>>>> 8931b18d
 
     # WFS Functions
     def _init(self, **kwargs):
@@ -872,6 +859,17 @@
         return status
 
     def _get_spotfield_image_copy(self):
+        # image_buffer = (ctypes.c_uint)()
+        # rows = ViInt32()
+        # columns = ViInt32()
+        # status = lib_wfs.WFS_GetSpotfieldImage(self.instrument_handle,
+        #                                           ctypes.byref(image_buffer),
+        #                                           ctypes.byref(rows),
+        #                                           ctypes.byref(columns))
+        # logger_camera.info('Image Buffer: {0}'.format(image_buffer.value))
+        # logger_camera.info('Rows: {0}'.format(rows.value))
+        # logger_camera.info('Columns: {0}'.format(columns.value))
+        # return status
         pass
 
     def _average_image(self):
@@ -919,10 +917,8 @@
         status = lib_wfs.WFS_GetSpotCentroids(self.instrument_handle,
                                               self.array_centroid_x,
                                               self.array_centroid_y)
-        logger_camera.debug('\n'.join([''.join(['{:16}'.format(item) for item in row])
-                                       for row in self.array_centroid_x]))
-        logger_camera.debug('\n'.join([''.join(['{:16}'.format(item) for item in row])
-                                       for row in self.array_centroid_y]))
+        logger_camera.debug('\n'.join([''.join(['{:16}'.format(item) for item in row]) for row in self.array_centroid_x]))
+        logger_camera.debug('\n'.join([''.join(['{:16}'.format(item) for item in row]) for row in self.array_centroid_y]))
         return status
 
     def _get_spot_diameters(self):
@@ -947,10 +943,8 @@
         status = lib_wfs.WFS_GetSpotDeviations(self.instrument_handle,
                                                self.array_deviations_x,
                                                self.array_deviations_y)
-        logger_camera.debug('\n'.join([''.join(['{:16}'.format(item) for item in row])
-                                       for row in self.array_deviations_x]))
-        logger_camera.debug('\n'.join([''.join(['{:16}'.format(item) for item in row])
-                                       for row in self.array_deviations_y]))
+        logger_camera.debug('\n'.join([''.join(['{:16}'.format(item) for item in row]) for row in self.array_deviations_x]))
+        logger_camera.debug('\n'.join([''.join(['{:16}'.format(item) for item in row]) for row in self.array_deviations_y]))
         return status
 
     def _zernike_lsf(self):
@@ -960,13 +954,8 @@
                                         self.array_zernike_orders_um,
                                         ctypes.byref(self.roc_mm))
         logger_camera.info('Zernike Um:' + ''.join(['{:18}'.format(item) for item in self.array_zernike_um]))
-<<<<<<< HEAD
-        logger_camera.info('Zernike Orders Um:' + ''.join(['{:18}'.format(item)
-                                                           for item in self.array_zernike_orders_um]))
-=======
         logger_camera.info(
             'Zernike Orders Um:' + ''.join(['{:18}'.format(item) for item in self.array_zernike_orders_um]))
->>>>>>> 8931b18d
         logger_camera.info('Zernike Orders: {0}'.format(self.zernike_orders.value))
         logger_camera.info('RoC [mm]: {0}'.format(self.roc_mm.value))
         return status
@@ -982,8 +971,7 @@
                                            self.wavefront_type,
                                            self.limit_to_pupil,
                                            self.array_wavefront)
-        logger_camera.debug('\n'.join([''.join(['{:16}'.format(item) for item in row])
-                                       for row in self.array_wavefront]))
+        logger_camera.debug('\n'.join([''.join(['{:16}'.format(item) for item in row]) for row in self.array_wavefront]))
         logger_camera.info('Wavefront Type: {0}'.format(self.wavefront_type.value))
         logger_camera.info('Limit to Pupil: {0}'.format(self.limit_to_pupil.value))
         return status
@@ -1006,8 +994,6 @@
 
     # Utility Functions
     def _self_test(self):
-<<<<<<< HEAD
-=======
         # selfTestResult = ViInt16()
         # selfTestMessage = ViAChar(self.WFS_BUFFER_SIZE)
         # status = lib_wfs.WFS_self_test(self.instrumentHandle,
@@ -1016,7 +1002,6 @@
         # logger.info('Self Test Result: {0}'.format(selfTestResult.value))
         # logger.info('Self Test Message: {0}'.format(selfTestMessage.value))
         # return status
->>>>>>> 8931b18d
         pass
 
     def _reset(self):
@@ -1038,12 +1023,6 @@
         return status
 
     def _error_query(self):
-<<<<<<< HEAD
-        pass
-
-    def _error_message(self):
-        pass
-=======
         status = lib_wfs.WFS_error_query(self.instrument_handle,
                                          ctypes.byref(self.error_code),
                                          self.error_message)
@@ -1066,7 +1045,6 @@
         logger_camera.error('Error Message: {0}'.format(self.error_message.value))
         return status
         # pass
->>>>>>> 8931b18d
 
     def _get_instrument_list_len(self,
                                  instrument_handle=0,
